--- conflicted
+++ resolved
@@ -14,11 +14,7 @@
     DailySummary,
     PaymentMethodBreakdown,
 )
-<<<<<<< HEAD
-from app.utils.timezone import get_local_date
-=======
 from app.utils.timezone import get_cash_register_business_day, get_local_today
->>>>>>> a8b6b9d0
 
 logger = logging.getLogger(__name__)
 
@@ -211,83 +207,6 @@
             f"Creating closing for {closing_data.closing_date} by user {user_id}"
         )
 
-<<<<<<< HEAD
-        # Get existing record (from opening) or check if already closed
-        existing = cash_closing.get_by_date(db, closing_date=closing_data.closing_date)
-
-        if existing and existing.closed_at and existing.closed_by:
-            # If it was already properly closed (not just opened)
-            if existing.opened_at != existing.closed_at:
-                raise ValueError(
-                    f"Closing already exists for date {closing_data.closing_date}"
-                )
-
-        if not existing:
-            # Cash register must be opened before it can be closed
-            raise ValueError(
-                f"Cannot close cash register for {closing_data.closing_date}. "
-                f"The cash register must be opened first."
-            )
-
-        # Verify that the cash register was actually opened (has opened_at)
-        if not existing.opened_at:
-            raise ValueError(
-                f"Cannot close cash register for {closing_data.closing_date}. "
-                f"The cash register was not properly opened."
-            )
-
-        # Get calculated totals for the date
-        daily_summary = self.calculate_daily_totals(db, closing_data.closing_date)
-
-        if existing:
-            # Update the existing opening record with closing data
-            # Calculate expected cash (only cash transactions affect cash balance)
-            expected_cash = (
-                closing_data.opening_balance
-                + daily_summary.sales_cash
-                - daily_summary.expenses_cash
-            )
-            cash_difference = closing_data.cash_count - expected_cash
-
-            existing.sales_total = daily_summary.total_sales
-            existing.expenses_total = daily_summary.total_expenses
-            existing.cash_count = closing_data.cash_count
-            existing.expected_cash = expected_cash
-            existing.cash_difference = cash_difference
-            # Update payment method breakdown
-            existing.sales_cash = daily_summary.sales_cash
-            existing.sales_credit = daily_summary.sales_credit
-            existing.sales_transfer = daily_summary.sales_transfer
-            existing.sales_mixed = daily_summary.sales_mixed
-            existing.expenses_cash = daily_summary.expenses_cash
-            existing.expenses_transfer = daily_summary.expenses_transfer
-            existing.expenses_card = daily_summary.expenses_card
-            existing.notes = closing_data.notes
-            existing.closed_by = user_id
-            existing.closed_at = func.now()
-
-            db.commit()
-            db.refresh(existing)
-            db_closing = existing
-        else:
-            # Create new closing record if no opening exists
-            # Update closing_data with payment method breakdown from daily summary
-            closing_data.sales_cash = daily_summary.sales_cash
-            closing_data.sales_credit = daily_summary.sales_credit
-            closing_data.sales_transfer = daily_summary.sales_transfer
-            closing_data.sales_mixed = daily_summary.sales_mixed
-            closing_data.expenses_cash = daily_summary.expenses_cash
-            closing_data.expenses_transfer = daily_summary.expenses_transfer
-            closing_data.expenses_card = daily_summary.expenses_card
-
-            db_closing = cash_closing.create_closing(
-                db,
-                closing_data=closing_data,
-                sales_total=daily_summary.total_sales,
-                expenses_total=daily_summary.total_expenses,
-                closed_by=user_id,
-            )
-=======
         # Check if register was opened for this date
         if not cash_closing.is_cash_register_open(
             db, target_date=closing_data.closing_date
@@ -305,7 +224,6 @@
             closed_by=user_id,
             notes=closing_data.notes,
         )
->>>>>>> a8b6b9d0
 
         # Validate cash difference
         is_valid, warning = self.validate_cash_difference(db_closing.cash_difference)
@@ -471,11 +389,7 @@
             Status information including whether closing exists and daily summary.
         """
         if target_date is None:
-<<<<<<< HEAD
-            target_date = get_local_date()
-=======
             target_date = get_local_today()
->>>>>>> a8b6b9d0
 
         # Get daily summary
         daily_summary = self.calculate_daily_totals(db, target_date)
