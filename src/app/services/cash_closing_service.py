--- conflicted
+++ resolved
@@ -234,7 +234,6 @@
         # Get calculated totals for the date
         daily_summary = self.calculate_daily_totals(db, closing_data.closing_date)
 
-<<<<<<< HEAD
         if existing:
             # Update the existing opening record with closing data
             # Calculate expected cash (only cash transactions affect cash balance)
@@ -283,28 +282,6 @@
                 expenses_total=daily_summary.total_expenses,
                 closed_by=user_id,
             )
-=======
-        # Update the existing opening record with closing data
-        expected_cash = (
-            closing_data.opening_balance
-            + daily_summary.total_sales
-            - daily_summary.total_expenses
-        )
-        cash_difference = closing_data.cash_count - expected_cash
-
-        existing.sales_total = daily_summary.total_sales
-        existing.expenses_total = daily_summary.total_expenses
-        existing.cash_count = closing_data.cash_count
-        existing.expected_cash = expected_cash
-        existing.cash_difference = cash_difference
-        existing.notes = closing_data.notes
-        existing.closed_by = user_id
-        existing.closed_at = func.now()
-
-        db.commit()
-        db.refresh(existing)
-        db_closing = existing
->>>>>>> c067789b
 
         # Validate cash difference
         is_valid, warning = self.validate_cash_difference(db_closing.cash_difference)
