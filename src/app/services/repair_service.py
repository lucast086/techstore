"""Repair service for managing device repairs."""

import logging
from decimal import Decimal
from typing import Any, Optional

from sqlalchemy import and_, func
from sqlalchemy.orm import Session

from app.crud.repair import repair_crud
from app.models.repair import Repair, RepairPart, RepairPhoto
from app.models.repair_deposit import DepositStatus, RepairDeposit
from app.schemas.repair import (
    RepairComplete,
    RepairCreate,
    RepairDeliver,
    RepairDiagnosis,
    RepairListResponse,
    RepairPartCreate,
    RepairPhotoCreate,
    RepairResponse,
    RepairSearchParams,
    RepairStatistics,
    RepairStatusHistoryResponse,
    RepairStatusUpdate,
    RepairUpdate,
)
from app.utils.timezone import get_local_today

logger = logging.getLogger(__name__)


class RepairService:
    """Service for handling repair management logic."""

    def create_repair(
        self, db: Session, repair_data: RepairCreate, user_id: int
    ) -> RepairResponse:
        """Create a new repair order.

        Args:
            db: Database session.
            repair_data: Repair details.
            user_id: ID of user creating the repair.

        Returns:
            Created repair with full details.
        """
        logger.info(
            f"Creating repair for customer {repair_data.customer_id} - "
            f"{repair_data.device_brand} {repair_data.device_model}"
        )

        # Create repair
        repair = repair_crud.create_repair(
            db=db, repair_in=repair_data, received_by_id=user_id
        )

        # Return with full details
        return self._format_repair_response(db, repair)

    def get_repair(self, db: Session, repair_id: int) -> Optional[RepairResponse]:
        """Get repair by ID with full details.

        Args:
            db: Database session.
            repair_id: Repair ID.

        Returns:
            Repair details or None if not found.
        """
        repair = repair_crud.get_repair(db, repair_id)
        if not repair:
            return None

        return self._format_repair_response(db, repair)

    def search_repairs(
        self, db: Session, params: RepairSearchParams
    ) -> tuple[list[RepairListResponse], int]:
        """Search repairs with filters.

        Args:
            db: Database session.
            params: Search parameters.

        Returns:
            Tuple of (repairs list, total count).
        """
        repairs, total = repair_crud.search_repairs(db, params=params)

        # Format list response
        repair_list = [
            RepairListResponse(
                id=repair.id,
                repair_number=repair.repair_number,
                customer_name=repair.customer.name,
                device_type=repair.device_type,
                device_brand=repair.device_brand,
                device_model=repair.device_model,
                status=repair.status,
                received_date=repair.received_date,
                estimated_completion=repair.estimated_completion,
                is_express=repair.is_express,
                technician_name=(
                    repair.technician.full_name if repair.technician else None
                ),
            )
            for repair in repairs
        ]

        return repair_list, total

    def update_repair(
        self, db: Session, repair_id: int, repair_data: RepairUpdate
    ) -> Optional[RepairResponse]:
        """Update repair details.

        Args:
            db: Database session.
            repair_id: Repair ID.
            repair_data: Update data.

        Returns:
            Updated repair or None if not found.
        """
        repair = repair_crud.update_repair(
            db=db, repair_id=repair_id, repair_in=repair_data
        )
        if not repair:
            return None

        logger.info(f"Updated repair {repair.repair_number}")
        return self._format_repair_response(db, repair)

    def add_diagnosis(
        self, db: Session, repair_id: int, diagnosis: RepairDiagnosis, user_id: int
    ) -> Optional[RepairResponse]:
        """Add diagnosis to repair.

        Args:
            db: Database session.
            repair_id: Repair ID.
            diagnosis: Diagnosis details.
            user_id: ID of technician adding diagnosis.

        Returns:
            Updated repair or None if not found.
        """
        repair = repair_crud.add_diagnosis(
            db=db, repair_id=repair_id, diagnosis=diagnosis, user_id=user_id
        )
        if not repair:
            return None

        logger.info(
            f"Added diagnosis to repair {repair.repair_number} - "
            f"Estimated cost: ${diagnosis.estimated_cost}"
        )
        return self._format_repair_response(db, repair)

    def update_status(
        self,
        db: Session,
        repair_id: int,
        status_update: RepairStatusUpdate,
        user_id: int,
    ) -> Optional[RepairResponse]:
        """Update repair status.

        Args:
            db: Database session.
            repair_id: Repair ID.
            status_update: Status update details.
            user_id: ID of user updating status.

        Returns:
            Updated repair or None if not found.

        Raises:
            ValueError: If status transition is invalid or cash register is not open.
        """
        # Validate cash register is open when marking as delivered
        if status_update.status == "delivered":
            from app.crud.cash_closing import cash_closing
            from app.utils.timezone import get_local_date

<<<<<<< HEAD
            if not cash_closing.is_cash_register_open(db, target_date=get_local_date()):
=======
            if not cash_closing.is_cash_register_open(
                db, target_date=get_local_today()
            ):
>>>>>>> a8b6b9d0
                logger.error(
                    f"Cannot deliver repair {repair_id}: Cash register is not open"
                )
                raise ValueError(
                    "Cash register must be open to deliver repairs. Please open the cash register first."
                )

        try:
            repair = repair_crud.update_status(
                db=db, repair_id=repair_id, status_update=status_update, user_id=user_id
            )
            if not repair:
                return None

            logger.info(
                f"Updated repair {repair.repair_number} status to {status_update.status}"
            )

            # TODO: Send WhatsApp notification for status change

            return self._format_repair_response(db, repair)
        except ValueError as e:
            logger.error(f"Invalid status transition: {e}")
            raise

    def complete_repair(
        self, db: Session, repair_id: int, completion: RepairComplete, user_id: int
    ) -> Optional[RepairResponse]:
        """Mark repair as completed.

        Args:
            db: Database session.
            repair_id: Repair ID.
            completion: Completion details.
            user_id: ID of technician completing repair.

        Returns:
            Updated repair or None if not found.

        Raises:
            ValueError: If repair is not in correct status.
        """
        try:
            repair = repair_crud.complete_repair(
                db=db, repair_id=repair_id, completion=completion, user_id=user_id
            )
            if not repair:
                return None

            logger.info(
                f"Completed repair {repair.repair_number} - "
                f"Final cost: ${completion.final_cost}"
            )

            # TODO: Send WhatsApp notification for completion

            return self._format_repair_response(db, repair)
        except ValueError as e:
            logger.error(f"Cannot complete repair: {e}")
            raise

    def deliver_repair(
        self, db: Session, repair_id: int, delivery: RepairDeliver
    ) -> Optional[RepairResponse]:
        """Mark repair as delivered.

        Args:
            db: Database session.
            repair_id: Repair ID.
            delivery: Delivery details.

        Returns:
            Updated repair or None if not found.

        Raises:
            ValueError: If repair is not ready for delivery or cash register is not open.
        """
        # Validate cash register is open before delivering

        from app.crud.cash_closing import cash_closing
        from app.utils.timezone import get_local_date

        if not cash_closing.is_cash_register_open(db, target_date=get_local_date()):
            logger.error(
                f"Cannot deliver repair {repair_id}: Cash register is not open"
            )
            raise ValueError(
                "Cash register must be open to deliver repairs. Please open the cash register first."
            )

        try:
            # Mark repair as delivered
            repair = repair_crud.deliver_repair(
                db=db, repair_id=repair_id, delivery=delivery
            )
            if not repair:
                return None

            logger.info(f"Delivered repair {repair.repair_number}")

            # TODO: Send WhatsApp notification for delivery

            return self._format_repair_response(db, repair)
        except ValueError as e:
            logger.error(f"Cannot deliver repair: {e}")
            raise

    def add_part(
        self, db: Session, repair_id: int, part_data: RepairPartCreate
    ) -> Optional[RepairPart]:
        """Add part to repair.

        Args:
            db: Database session.
            repair_id: Repair ID.
            part_data: Part details.

        Returns:
            Created part or None if repair not found.
        """
        part = repair_crud.add_part(db=db, repair_id=repair_id, part_in=part_data)
        if part:
            logger.info(
                f"Added part {part_data.part_name} to repair {repair_id} - "
                f"Cost: ${part_data.part_cost}"
            )
        return part

    def remove_part(self, db: Session, part_id: int) -> bool:
        """Remove part from repair.

        Args:
            db: Database session.
            part_id: Part ID.

        Returns:
            True if removed, False if not found.
        """
        removed = repair_crud.remove_part(db=db, part_id=part_id)
        if removed:
            logger.info(f"Removed part {part_id}")
        return removed

    def add_photo(
        self, db: Session, repair_id: int, photo_data: RepairPhotoCreate, user_id: int
    ) -> Optional[RepairPhoto]:
        """Add photo to repair.

        Args:
            db: Database session.
            repair_id: Repair ID.
            photo_data: Photo details.
            user_id: ID of user uploading photo.

        Returns:
            Created photo or None if repair not found.
        """
        photo = repair_crud.add_photo(
            db=db, repair_id=repair_id, photo_in=photo_data, user_id=user_id
        )
        if photo:
            logger.info(f"Added photo to repair {repair_id}")
        return photo

    def get_statistics(self, db: Session) -> RepairStatistics:
        """Get repair statistics.

        Args:
            db: Database session.

        Returns:
            Repair statistics.
        """
        stats = repair_crud.get_repair_statistics(db)
        return RepairStatistics(**stats)

    def prepare_for_sale(self, db: Session, repair_id: int) -> Optional[dict[str, Any]]:
        """Prepare repair for POS sale.

        Gets repair details, calculates deposits, and returns data needed
        for adding the repair to POS cart.

        Args:
            db: Database session.
            repair_id: Repair ID.

        Returns:
            Dictionary with repair sale data or None if not found.

        Raises:
            ValueError: If repair is not ready for delivery.
        """
        # Get repair
        repair = repair_crud.get_repair(db, repair_id)
        if not repair:
            return None

        # Validate repair is ready for delivery
        if repair.status not in ["completed", "ready_for_pickup"]:
            raise ValueError(
                f"Repair {repair.repair_number} is not ready for delivery. "
                f"Current status: {repair.status}"
            )

        # Must have final cost
        if not repair.final_cost:
            raise ValueError(
                f"Repair {repair.repair_number} does not have a final cost set"
            )

        # Calculate total deposits
        total_deposits = Decimal("0.00")
        active_deposits = (
            db.query(RepairDeposit)
            .filter(
                and_(
                    RepairDeposit.repair_id == repair_id,
                    RepairDeposit.status == DepositStatus.ACTIVE,
                )
            )
            .all()
        )

        for deposit in active_deposits:
            total_deposits += deposit.amount

        # Calculate amount due
        amount_due = repair.final_cost - total_deposits

        logger.info(
            f"Prepared repair {repair.repair_number} for sale: "
            f"Total ${repair.final_cost}, Deposits ${total_deposits}, Due ${amount_due}"
        )

        return {
            "repair_id": repair.id,
            "repair_number": repair.repair_number,
            "customer_id": repair.customer_id,
            "customer_name": repair.customer.name,
            "device": f"{repair.device_brand} {repair.device_model or ''}".strip(),
            "device_type": repair.device_type,
            "problem": repair.problem_description,
            "total_cost": float(repair.final_cost),
            "labor_cost": float(repair.labor_cost) if repair.labor_cost else 0,
            "parts_cost": float(repair.parts_cost) if repair.parts_cost else 0,
            "total_deposits": float(total_deposits),
            "amount_due": float(amount_due),
            "deposits": [
                {
                    "id": deposit.id,
                    "amount": float(deposit.amount),
                    "payment_method": deposit.payment_method,
                    "receipt_number": deposit.receipt_number,
                    "date": deposit.created_at.isoformat(),
                }
                for deposit in active_deposits
            ],
        }

    def complete_sale_delivery(
        self, db: Session, repair_id: int, sale_id: int, user_id: int
    ) -> Optional[RepairResponse]:
        """Complete repair delivery after POS sale.

        Links repair to sale, applies deposits, and marks as delivered.

        Args:
            db: Database session.
            repair_id: Repair ID.
            sale_id: Sale ID from POS checkout.
            user_id: User completing the delivery.

        Returns:
            Updated repair or None if not found.

        Raises:
            ValueError: If repair is not ready for delivery.
        """
        # Get repair
        repair = repair_crud.get_repair(db, repair_id)
        if not repair:
            return None

        # Validate repair is ready
        if repair.status != "ready":
            raise ValueError(
                f"Repair {repair.repair_number} is not ready for delivery. "
                f"Current status: {repair.status}"
            )

        try:
            # Link repair to sale
            repair.sale_id = sale_id
            repair.delivered_by = user_id
            repair.delivered_date = func.now()
            repair.status = "delivered"

            # Apply deposits to sale
            deposits = (
                db.query(RepairDeposit)
                .filter(
                    and_(
                        RepairDeposit.repair_id == repair_id,
                        RepairDeposit.status == DepositStatus.ACTIVE,
                    )
                )
                .all()
            )

            for deposit in deposits:
                deposit.status = DepositStatus.APPLIED
                deposit.sale_id = sale_id
                logger.info(
                    f"Applied deposit {deposit.receipt_number} (${deposit.amount}) to sale {sale_id}"
                )

            # Add status history
            from app.models.repair import RepairStatusHistory

            status_history = RepairStatusHistory(
                repair_id=repair_id,
                status="delivered",
                notes=f"Delivered through POS sale #{sale_id}",
                changed_by=user_id,
            )
            db.add(status_history)

            # Set warranty expiration if applicable
            if repair.warranty_days > 0:
                from datetime import timedelta

                repair.warranty_expires = get_local_today() + timedelta(
                    days=repair.warranty_days
                )

            db.commit()

            logger.info(
                f"Completed delivery of repair {repair.repair_number} through sale {sale_id}"
            )

            return self._format_repair_response(db, repair)

        except Exception as e:
            db.rollback()
            logger.error(f"Failed to complete repair delivery: {e}")
            raise

    def get_repair_by_number(
        self, db: Session, repair_number: str
    ) -> Optional[RepairResponse]:
        """Get repair by repair number.

        Args:
            db: Database session.
            repair_number: Repair number to search.

        Returns:
            Repair details or None if not found.
        """
        repair = db.query(Repair).filter(Repair.repair_number == repair_number).first()
        if not repair:
            return None

        return self._format_repair_response(db, repair)

    def _format_repair_response(self, db: Session, repair: Repair) -> RepairResponse:
        """Format repair object into response schema.

        Args:
            db: Database session.
            repair: Repair model instance.

        Returns:
            Formatted repair response.
        """
        # Calculate amount due if repair has final cost
        amount_due = None
        if repair.final_cost:
            # TODO: Calculate based on payments received
            amount_due = repair.final_cost

        # Format status history
        status_history = [
            RepairStatusHistoryResponse(
                id=sh.id,
                repair_id=sh.repair_id,
                status=sh.status,
                notes=sh.notes,
                changed_by=sh.changed_by,
                created_at=sh.created_at,
                user_name=sh.user.full_name if sh.user else None,
            )
            for sh in repair.status_history
        ]

        # Create a dict with only the scalar fields from repair
        repair_data = {
            "id": repair.id,
            "repair_number": repair.repair_number,
            "customer_id": repair.customer_id,
            "device_type": repair.device_type,
            "device_brand": repair.device_brand,
            "device_model": repair.device_model,
            "serial_number": repair.serial_number,
            "problem_description": repair.problem_description,
            "device_condition": repair.device_condition,
            "accessories_received": repair.accessories_received,
            "status": repair.status,
            "diagnosis_notes": repair.diagnosis_notes,
            "repair_notes": repair.repair_notes,
            "estimated_cost": repair.estimated_cost,
            "final_cost": repair.final_cost,
            "labor_cost": repair.labor_cost,
            "parts_cost": repair.parts_cost,
            "received_date": repair.received_date,
            "estimated_completion": repair.estimated_completion,
            "completed_date": repair.completed_date,
            "delivered_date": repair.delivered_date,
            "warranty_days": repair.warranty_days,
            "warranty_expires": repair.warranty_expires,
            "assigned_technician": repair.assigned_technician,
            "received_by": repair.received_by,
            "delivered_by": repair.delivered_by,
            "sale_id": repair.sale_id,
            "is_express": repair.is_express,
            "customer_approved": repair.customer_approved,
            "approval_date": repair.approval_date,
            "created_at": repair.created_at,
            "updated_at": repair.updated_at,
        }

        return RepairResponse(
            **repair_data,
            customer_name=repair.customer.name,
            customer_phone=repair.customer.phone,
            technician_name=repair.technician.full_name if repair.technician else None,
            receiver_name=repair.receiver.full_name if repair.receiver else None,
            deliverer_name=repair.deliverer.full_name if repair.deliverer else None,
            parts=repair.parts,
            photos=repair.photos,
            status_history=status_history,
            amount_due=amount_due,
        )


# Create singleton instance
repair_service = RepairService()<|MERGE_RESOLUTION|>--- conflicted
+++ resolved
@@ -185,13 +185,9 @@
             from app.crud.cash_closing import cash_closing
             from app.utils.timezone import get_local_date
 
-<<<<<<< HEAD
-            if not cash_closing.is_cash_register_open(db, target_date=get_local_date()):
-=======
             if not cash_closing.is_cash_register_open(
                 db, target_date=get_local_today()
             ):
->>>>>>> a8b6b9d0
                 logger.error(
                     f"Cannot deliver repair {repair_id}: Cash register is not open"
                 )
