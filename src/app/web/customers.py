--- conflicted
+++ resolved
@@ -332,18 +332,6 @@
     # Get balance from customer account service (new system)
     from app.crud.customer_account import customer_account_crud
 
-<<<<<<< HEAD
-    if not balance_info["has_debt"]:
-        return {"error": "El cliente no tiene deuda pendiente"}
-
-    # Generate WhatsApp message
-    message = (
-        f"Hola {customer.name},\n\n"
-        f"Esta es una recordatorio sobre tu saldo de cuenta.\n"
-        f"Saldo actual: ${abs(balance_info['current_balance']):,.2f}\n\n"
-        f"Por favor, contáctenos para programar el pago.\n"
-        f"Gracias!"
-=======
     account = customer_account_crud.get_or_create(db, customer_id, current_user.id)
     db.commit()
 
@@ -357,7 +345,6 @@
         f"Current balance: ${abs(account.account_balance):,.2f}\n\n"
         f"Please contact us to arrange payment.\n"
         f"Thank you!"
->>>>>>> a8b6b9d0
     )
 
     whatsapp_url = f"https://wa.me/{customer.phone}?text={quote(message)}"
