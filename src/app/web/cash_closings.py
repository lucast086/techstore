--- conflicted
+++ resolved
@@ -15,12 +15,8 @@
 from app.models.user import User
 from app.schemas.cash_closing import CashClosingCreate
 from app.services.cash_closing_service import cash_closing_service
-<<<<<<< HEAD
-from app.utils.timezone import get_local_date
-=======
 from app.utils.templates import create_templates
 from app.utils.timezone import get_local_today
->>>>>>> a8b6b9d0
 
 logger = logging.getLogger(__name__)
 
@@ -104,13 +100,8 @@
                 status_code=303,
             )
 
-<<<<<<< HEAD
-        # Check if already open for today
-        today = get_local_date()
-=======
         # Check if already open for today (using local timezone)
         today = get_local_today()
->>>>>>> a8b6b9d0
         if cash_closing.is_cash_register_open(db, target_date=today):
             # Redirect to list if already open
             return RedirectResponse(url="/cash-closings", status_code=302)
@@ -145,12 +136,8 @@
 ):
     """Open cash register for the day."""
     try:
-<<<<<<< HEAD
-        today = get_local_date()
-=======
         # Use local timezone for today
         today = get_local_today()
->>>>>>> a8b6b9d0
 
         # Open the cash register
         opening = cash_closing_service.open_cash_register(
@@ -184,11 +171,7 @@
                 "request": request,
                 "current_user": current_user,
                 "error": error_message,
-<<<<<<< HEAD
-                "opening_date": get_local_date(),
-=======
                 "opening_date": get_local_today(),
->>>>>>> a8b6b9d0
                 "opening_balance": opening_balance,
                 "notes": notes,
                 "suggested_balance": opening_balance,
@@ -202,11 +185,7 @@
                 "request": request,
                 "current_user": current_user,
                 "error": f"System error: {str(e)}",
-<<<<<<< HEAD
-                "opening_date": get_local_date(),
-=======
                 "opening_date": get_local_today(),
->>>>>>> a8b6b9d0
                 "opening_balance": opening_balance,
                 "notes": notes,
                 "suggested_balance": opening_balance,
@@ -223,15 +202,9 @@
 ):
     """Render cash closing form page."""
     try:
-<<<<<<< HEAD
-        # Use today's date if none provided
-        target_date = (
-            date.fromisoformat(closing_date) if closing_date else get_local_date()
-=======
         # Use today's date if none provided (local timezone)
         target_date = (
             date.fromisoformat(closing_date) if closing_date else get_local_today()
->>>>>>> a8b6b9d0
         )
 
         # Get current status and daily summary
@@ -250,16 +223,6 @@
                 status_code=302,
             )
 
-<<<<<<< HEAD
-        # Check if cash register is open for this date
-        if not status_info["is_open"]:
-            # Redirect to list with error message
-            return RedirectResponse(
-                url="/cash-closings?message=open_required",
-                status_code=303,
-            )
-
-=======
         # Check if this date has a closing record (even if not finalized)
         # If there's a closing record, it means register was opened
         has_opening = status_info["has_closing"] or status_info["is_open"]
@@ -286,7 +249,6 @@
         if status_info["has_closing"] and not status_info["closing"].is_finalized:
             status_info["is_open"] = True
 
->>>>>>> a8b6b9d0
         return templates.TemplateResponse(
             "cash_closings/form.html",
             {
