<!DOCTYPE html>
<html lang="en">
<head>
    <meta charset="UTF-8">
    <meta name="viewport" content="width=device-width, initial-scale=1.0">
    <title>Payment Receipt - {{ payment.receipt_number }}</title>
    <style>
        @media print {
            @page {
                size: A5;
                margin: 0;
            }

            body {
                margin: 0;
                padding: 0;
                background: white;
                font-size: 11pt;
            }

            .no-print {
                display: none !important;
            }

            .receipt-container {
                width: 148mm;
                height: 210mm;
                margin: 0;
                padding: 8mm 10mm;
                box-sizing: border-box;
                page-break-after: avoid;
                page-break-inside: avoid;
            }

            html, body {
                height: 210mm;
                width: 148mm;
                margin: 0;
                padding: 0;
            }

            /* Compact typography for print */
            h1 { font-size: 14pt !important; margin: 0 0 2mm 0 !important; }
            h2 { font-size: 12pt !important; margin: 0 0 2mm 0 !important; }
            h3 { font-size: 10pt !important; margin: 0 0 1mm 0 !important; }
            p { margin: 1mm 0 !important; line-height: 1.2 !important; }
            .company-name { font-size: 16pt !important; margin-bottom: 1mm !important; }
            .receipt-title { font-size: 14pt !important; margin: 2mm 0 !important; }
            .receipt-header { margin-bottom: 3mm !important; padding-bottom: 3mm !important; }
            .receipt-info { margin-bottom: 3mm !important; }
            .payment-details { margin-bottom: 3mm !important; padding: 3mm !important; }
            .balance-section { margin-bottom: 3mm !important; padding: 3mm !important; }
            .info-label { font-size: 8pt !important; margin-bottom: 0.5mm !important; }
            .info-value { font-size: 10pt !important; margin-bottom: 2mm !important; }
            .detail-row { margin-bottom: 1mm !important; padding-bottom: 1mm !important; }
            .amount { font-size: 12pt !important; }
            .footer { margin-top: 3mm !important; padding-top: 2mm !important; font-size: 8pt !important; }
            .footer p { margin: 0.5mm 0 !important; }
            .signature-line { margin-top: 5mm !important; width: 60mm !important; }
        }

        @media screen {
            body {
                font-family: -apple-system, BlinkMacSystemFont, 'Segoe UI', Roboto, Arial, sans-serif;
                background: #f3f4f6;
                margin: 0;
                padding: 0;
            }

            .receipt-container {
                max-width: 600px;
                margin: 0 auto;
                background: white;
                border: 1px solid #e5e7eb;
                border-radius: 0.5rem;
                padding: 2rem;
                box-shadow: 0 1px 3px rgba(0, 0, 0, 0.1);
            }
        }

        body {
            font-family: Arial, sans-serif;
            line-height: 1.6;
            color: #333;
        }

        .receipt-header {
            text-align: center;
            margin-bottom: 15px;
            border-bottom: 2px solid #333;
            padding-bottom: 10px;
        }

        .company-name {
            font-size: 20px;
            font-weight: bold;
            margin-bottom: 3px;
        }

        .receipt-title {
            font-size: 18px;
            margin-top: 8px;
        }

        .receipt-info {
            display: flex;
            justify-content: space-between;
            margin-bottom: 15px;
        }

        .info-section {
            flex: 1;
        }

        .info-label {
            font-weight: bold;
            color: #666;
            font-size: 11px;
            text-transform: uppercase;
            margin-bottom: 2px;
        }

        .info-value {
            font-size: 14px;
            margin-bottom: 8px;
        }

        .payment-details {
            background-color: #f8f9fa;
            padding: 10px;
            border-radius: 5px;
            margin-bottom: 15px;
        }

        .detail-row {
            display: flex;
            justify-content: space-between;
            margin-bottom: 5px;
            padding-bottom: 5px;
            border-bottom: 1px solid #dee2e6;
            font-size: 14px;
        }

        .detail-row:last-child {
            border-bottom: none;
            margin-bottom: 0;
            padding-bottom: 0;
        }

        .detail-label {
            font-weight: 600;
        }

        .amount {
            font-size: 16px;
            font-weight: bold;
        }

        .balance-section {
            background-color: #e8f5e9;
            padding: 10px;
            border-radius: 5px;
            margin-bottom: 15px;
        }

        .balance-negative {
            background-color: #ffebee;
        }

        .footer {
            text-align: center;
            margin-top: 20px;
            padding-top: 10px;
            border-top: 1px solid #dee2e6;
            color: #666;
            font-size: 12px;
        }

        .footer p {
            margin: 2px 0;
        }

        .signature-line {
            margin-top: 20px;
            border-top: 1px solid #333;
            width: 200px;
            text-align: center;
            margin-left: auto;
            margin-right: auto;
            padding-top: 5px;
            font-size: 14px;
        }

    </style>
</head>
<body>
    <div style="max-width: 600px; margin: 0 auto; padding: 1rem;">
        <!-- Print Button -->
        <div class="no-print" style="margin-bottom: 1rem; text-align: right;">
            <a href="/customers/{{ payment.customer_id }}" style="display: inline-block; padding: 0.5rem 1rem; border: 1px solid #d1d5db; border-radius: 0.5rem; color: #374151; text-decoration: none; margin-right: 0.5rem;">
                ← Volver a Cliente
            </a>
            <button onclick="window.print()" style="padding: 0.5rem 1rem; background: #2563eb; color: white; border: none; border-radius: 0.5rem; cursor: pointer;">
                Imprimir Recibo
            </button>
        </div>

        <!-- Receipt Container -->
        <div class="receipt-container">

    <div class="receipt-header">
        <div class="company-name">TechStore</div>
        <div style="font-size: 12px;">Saavedra 83 - San Basilio</div>
        <div style="font-size: 12px;">Phone: (3585) 4242835</div>
        <div class="receipt-title">PAYMENT RECEIPT</div>
    </div>

    <div class="receipt-info">
        <div class="info-section">
            <div class="info-label">Número de Recibo</div>
            <div class="info-value">{{ payment.receipt_number }}</div>

<<<<<<< HEAD
            <div class="info-label">Fecha</div>
            <div class="info-value">{{ payment.created_at.strftime('%B %d, %Y') }}</div>

            <div class="info-label">Hora</div>
            <div class="info-value">{{ payment.created_at.strftime('%I:%M %p') }}</div>
=======
            <div class="info-label">Date</div>
            <div class="info-value">{{ payment.created_at | local_date('%B %d, %Y') }}</div>

            <div class="info-label">Time</div>
            <div class="info-value">{{ payment.created_at | local_time('%I:%M %p') }}</div>
>>>>>>> a8b6b9d0
        </div>

        <div class="info-section">
            <div class="info-label">Cliente</div>
            <div class="info-value">{{ payment.customer.name }}</div>

            <div class="info-label">Teléfono</div>
            <div class="info-value">{{ payment.customer.phone }}</div>

            {% if payment.sale %}
            <div class="info-label">Venta Relacionada</div>
            <div class="info-value">{{ payment.sale.invoice_number }}</div>
            {% endif %}
        </div>
    </div>

    <div class="payment-details">
        <h3 style="margin-top: 0; margin-bottom: 8px;">Detalles de Pago</h3>

        <div class="detail-row">
            <div class="detail-label">Método de Pago:</div>
            <div>{{ payment.payment_method.title() }}</div>
        </div>

        {% if payment.payment_method == "mixed" and payment.notes %}
        <div class="detail-row">
            <div class="detail-label">Desglose del Método:</div>
            <div>{{ payment.notes }}</div>
        </div>
        {% endif %}

        {% if payment.reference_number %}
        <div class="detail-row">
            <div class="detail-label">Número de Referencia:</div>
            <div>{{ payment.reference_number }}</div>
        </div>
        {% endif %}

        <div class="detail-row">
            <div class="detail-label amount">Monto Recibido:</div>
            <div class="amount">${{ "{:,.2f}".format(payment.amount) }}</div>
        </div>
    </div>

    <div class="balance-section {% if balance_after < 0 %}balance-negative{% endif %}">
        <h3 style="margin-top: 0; margin-bottom: 8px;">Balance de la Cuenta</h3>

        <div class="detail-row">
            <div class="detail-label">Balance Antes del Pago:</div>
            <div>
                {% if balance_before < 0 %}
                    Debe ${{ "{:,.2f}".format(-balance_before) }}
                {% elif balance_before > 0 %}
                    Credito ${{ "{:,.2f}".format(balance_before) }}
                {% else %}
                    $0.00
                {% endif %}
            </div>
        </div>

        <div class="detail-row">
            <div class="detail-label">Pago Aplicado:</div>
            <div>${{ "{:,.2f}".format(payment.amount) }}</div>
        </div>

        <div class="detail-row">
            <div class="detail-label amount">Balance Actual:</div>
            <div class="amount">
                {% if balance_after < 0 %}
                    Debe ${{ "{:,.2f}".format(-balance_after) }}
                {% elif balance_after > 0 %}
                    Credito ${{ "{:,.2f}".format(balance_after) }}
                {% else %}
                    PAGADO EN SU TOTALIDAD
                {% endif %}
            </div>
        </div>
    </div>

    {% if payment.notes and payment.payment_method != "mixed" %}
    <div class="payment-details">
        <h3 style="margin-top: 0; margin-bottom: 5px;">Notas</h3>
        <p style="margin: 0; font-size: 14px;">{{ payment.notes }}</p>
    </div>
    {% endif %}

    <div class="signature-line">
        <div style="font-size: 12px;">Recibido Por</div>
        <div style="margin-top: 3px; font-size: 14px;">{{ payment.received_by.full_name }}</div>
    </div>

    <div class="footer">
        <p>Gracias por su pago!</p>
        <p style="font-size: 10px;">Este es un recibo generado por computadora</p>
        <p style="font-size: 10px;">Para preguntas: (3585) 4242835</p>
    </div>

        </div> <!-- End receipt-container -->
    </div> <!-- End main wrapper -->

    {% if print_mode %}
    <script>
        window.onload = function() {
            window.print();
            setTimeout(function() {
                window.location.href = '/customers/{{ payment.customer_id }}';
            }, 1000);
        }
    </script>
    {% endif %}
</body>
</html><|MERGE_RESOLUTION|>--- conflicted
+++ resolved
@@ -220,19 +220,11 @@
             <div class="info-label">Número de Recibo</div>
             <div class="info-value">{{ payment.receipt_number }}</div>
 
-<<<<<<< HEAD
-            <div class="info-label">Fecha</div>
-            <div class="info-value">{{ payment.created_at.strftime('%B %d, %Y') }}</div>
-
-            <div class="info-label">Hora</div>
-            <div class="info-value">{{ payment.created_at.strftime('%I:%M %p') }}</div>
-=======
             <div class="info-label">Date</div>
             <div class="info-value">{{ payment.created_at | local_date('%B %d, %Y') }}</div>
 
             <div class="info-label">Time</div>
             <div class="info-value">{{ payment.created_at | local_time('%I:%M %p') }}</div>
->>>>>>> a8b6b9d0
         </div>
 
         <div class="info-section">
