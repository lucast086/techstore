<!DOCTYPE html>
<html lang="en">
<head>
    <meta charset="UTF-8">
    <meta name="viewport" content="width=device-width, initial-scale=1.0">
    <title></title>
    <style>
        @media print {
            @page {
                size: A4;
                margin: 0;
            }

            body {
                margin: 0;
                padding: 0;
                background: white;
            }

            .no-print {
                display: none !important;
            }

            .receipt-container {
                width: 210mm;
                height: 297mm; /* Full A4 height */
                margin: 0;
                padding: 0;
                display: flex;
                flex-direction: column;
                page-break-after: avoid;
                page-break-inside: avoid;
            }

            .receipt-copy {
                width: 210mm;
                height: 148.5mm; /* Exactly half of A4 height */
                padding: 10mm 15mm;
                box-sizing: border-box;
                position: relative;
                overflow: hidden;
                page-break-inside: avoid;
                page-break-after: avoid;
                flex: 0 0 auto;
            }

            .receipt-copy:first-child {
                border-bottom: 2px dashed #333;
            }

            .copy-label {
                position: absolute;
                top: 8mm;
                right: 12mm;
                font-size: 11pt;
                font-weight: bold;
                color: #555;
            }

            .receipt-content {
                height: 100%;
                display: flex;
                flex-direction: column;
            }

            /* Compact typography for print */
            h1 {
                font-size: 13pt !important;
                margin: 0 0 1mm 0 !important;
            }
            h2 {
                font-size: 11pt !important;
                margin: 0 0 1mm 0 !important;
            }
            h3 {
                font-size: 9pt !important;
                margin: 0 !important;
            }
            p {
                margin: 0 !important;
                line-height: 1.15 !important;
            }
            .text-sm {
                font-size: 7.5pt !important;
            }
            .text-xs {
                font-size: 6.5pt !important;
            }

            /* Compact spacing */
            .mb-1 { margin-bottom: 0.5mm !important; }
            .mb-2 { margin-bottom: 1mm !important; }
            .mb-3 { margin-bottom: 2mm !important; }
            .pt-1 { padding-top: 0.5mm !important; }
            .pt-2 { padding-top: 1mm !important; }

            /* Signature section at bottom */
            .signature-section {
                margin-top: auto;
                padding-top: 2mm;
            }

            /* Force single page */
            html, body {
                height: 297mm;
                width: 210mm;
                margin: 0;
                padding: 0;
            }
        }

        @media screen {
            body {
                font-family: -apple-system, BlinkMacSystemFont, 'Segoe UI', Roboto, sans-serif;
                background: #f3f4f6;
                margin: 0;
                padding: 0;
            }

            .receipt-container {
                max-width: 800px;
                margin: 0 auto;
            }

            .receipt-copy {
                margin-bottom: 2rem;
                border: 1px solid #e5e7eb;
                border-radius: 0.5rem;
                padding: 2rem;
                background: white;
                box-shadow: 0 1px 3px rgba(0, 0, 0, 0.1);
            }

            .copy-label {
                background: #f3f4f6;
                padding: 0.25rem 0.75rem;
                border-radius: 0.25rem;
                font-size: 0.875rem;
                font-weight: 600;
                color: #6b7280;
                display: inline-block;
                margin-bottom: 1rem;
            }
        }

        /* Utility classes */
        .text-center { text-align: center; }
        .text-right { text-align: right; }
        .font-bold { font-weight: bold; }
        .font-semibold { font-weight: 600; }
        .text-gray-600 { color: #4b5563; }
        .text-gray-500 { color: #6b7280; }
        .border-t { border-top: 1px solid #e5e7eb; }
        .border-gray-300 { border-color: #d1d5db; }
        .border-gray-400 { border-color: #9ca3af; }
        .grid { display: grid; }
        .grid-cols-2 { grid-template-columns: repeat(2, minmax(0, 1fr)); }
        .gap-1 { gap: 0.25rem; }
        .gap-2 { gap: 0.5rem; }
        .gap-4 { gap: 1rem; }
        .flex { display: flex; }
        .justify-between { justify-content: space-between; }
        .pt-1 { padding-top: 0.25rem; }
        .pt-2 { padding-top: 0.5rem; }
        .mb-1 { margin-bottom: 0.25rem; }
        .mb-2 { margin-bottom: 0.5rem; }
        .mt-1 { margin-top: 0.25rem; }
        .mt-2 { margin-top: 0.5rem; }
        .italic { font-style: italic; }
        .space-y-0 > * + * { margin-top: 0; }
    </style>
</head>
<body>
    <div style="max-width: 800px; margin: 0 auto; padding: 1rem;">
        <!-- Print Button -->
        <div class="no-print" style="margin-bottom: 1rem; text-align: right;">
            <a href="/repairs/{{ repair.id }}" style="display: inline-block; padding: 0.5rem 1rem; border: 1px solid #d1d5db; border-radius: 0.5rem; color: #374151; text-decoration: none; margin-right: 0.5rem;">
                ← Volver a Reparaciones
            </a>
            <button onclick="window.print()" style="padding: 0.5rem 1rem; background: #2563eb; color: white; border: none; border-radius: 0.5rem; cursor: pointer;">
                Imprimir Recibo
            </button>
        </div>

        <!-- Receipt Container -->
        <div class="receipt-container">
            {% for copy_type in ['COPY SERV. TÉCNICO', 'COPY DEL CLIENTE'] %}
            <!-- {{ copy_type }} -->
            <div class="receipt-copy">
                <span class="copy-label">{{ copy_type }}</span>
                <div class="receipt-content">

                    <!-- Header -->
                    <div class="text-center mb-2">
                        <h1 class="font-bold">{{ company.name or "TechStore" }}</h1>
                        <p class="text-xs text-gray-600">{{ company.address or "Saavedra 83 - San Basilio" }}</p>
                        <p class="text-xs text-gray-600">Phone: {{ company.phone or "(3585) 4242835" }} | Email: {{ company.email or "info@techstore.com" }}</p>
                    </div>

                    <!-- Title -->
                    <div class="text-center mb-2">
                        <h2 class="font-bold">RECIBO DE REPARACIÓN</h2>
                        <p class="font-semibold">{{ repair.repair_number }}</p>
                    </div>

                    <!-- Customer Info -->
                    <div class="grid grid-cols-2 gap-2 mb-2 text-sm border-t border-gray-300 pt-2">
                        <div>
                            <span class="text-gray-600">Cliente:</span> <span class="font-semibold">{{ repair.customer_name }}</span><br>
                            <span class="text-gray-600">Teléfono:</span> {{ repair.customer_phone }}
                        </div>
                        <div class="text-right">
<<<<<<< HEAD
                            <span class="text-gray-600">Fecha:</span> <span class="font-semibold">{{ repair.received_date.strftime('%Y-%m-%d %H:%M') }}</span>
=======
                            <span class="text-gray-600">Date:</span> <span class="font-semibold">{{ repair.received_date | local_datetime('%Y-%m-%d %H:%M') }}</span>
>>>>>>> a8b6b9d0
                        </div>
                    </div>

                    <!-- Device Information -->
                    <div class="border-t border-gray-300 pt-2 mb-2">
                        <h3 class="font-semibold text-sm mb-1">INFORMACIÓN DEL DISPOSITIVO</h3>
                        <div class="grid grid-cols-2 gap-1 text-xs">
                            <div><span class="text-gray-600">Tipo:</span> {{ repair.device_type }}</div>
                            <div><span class="text-gray-600">Marca:</span> {{ repair.device_brand }}</div>
                            <div><span class="text-gray-600">Modelo:</span> {{ repair.device_model or 'N/A' }}</div>
                            <div><span class="text-gray-600">Número de Serie:</span> {{ repair.serial_number or 'N/A' }}</div>
                        </div>
                    </div>

                    <!-- Problem Description -->
                    <div class="border-t border-gray-300 pt-2 mb-2">
                        <h3 class="font-semibold text-sm mb-1">DESCRIPCIÓN DEL PROBLEMA</h3>
                        <p class="text-xs">{{ repair.problem_description }}</p>
                    </div>

                    <!-- Cost Breakdown -->
                    {% if repair.estimated_cost %}
                    <div class="border-t border-gray-300 pt-2 mb-2">
                        <div class="text-xs">
                            <div class="flex justify-between">
                                <span>Costo de Mano de Obra:</span>
                                <span>${{ "%.2f"|format(repair.labor_cost or 0) }}</span>
                            </div>
                            <div class="flex justify-between">
                                <span>Costo de Repuestos:</span>
                                <span>${{ "%.2f"|format(repair.parts_cost or 0) }}</span>
                            </div>
                            <div class="flex justify-between font-bold text-sm border-t pt-1 mt-1">
                                <span>Total Estimado:</span>
                                <span>${{ "%.2f"|format(repair.estimated_cost) }}</span>
                            </div>
                            <p class="text-xs text-gray-600 italic">* Solo estimado</p>
                        </div>
                    </div>
                    {% endif %}

                    <!-- Estado -->
                    <div class="mb-2">
                        <p class="text-xs">
                            <span class="text-gray-600">Estado:</span>
                            <span class="font-semibold">{{ repair.status.replace('_', ' ').title() }}</span>
                        </p>
                    </div>

                    <!-- Terms and Conditions -->
                    <div class="border-t border-gray-300 pt-2 text-xs text-gray-600">
                        <p class="font-semibold">Términos:</p>
                        <ul class="text-xs space-y-0">
                            <li>• Recibo requerido para retiro</li>
                            <li>• {{ repair.warranty_days }}-días de garantía</li>
                            <li>• 30-días de almacenamiento</li>
                            <li>• No se asume responsabilidad por pérdida de datos</li>
                        </ul>
                    </div>

                    <!-- Signatures Section - Push to bottom -->
                    <div class="signature-section">
                        <div class="grid grid-cols-2 gap-4">
                            <div>
                                <div class="border-t border-gray-400 pt-1">
                                    <p class="text-xs text-gray-600">Firma del Cliente</p>
                                </div>
                            </div>
                            <div>
                                <div class="border-t border-gray-400 pt-1">
                                    <p class="text-xs text-gray-600">Recibido Por: {{ current_user.full_name }}</p>
                                </div>
                            </div>
                        </div>

                        <!-- Footer -->
                        <div class="text-center mt-2 text-xs text-gray-500">
                            <p>{{ company.name or "TechStore" }} - {{ repair.received_date | local_datetime('%Y-%m-%d %H:%M') }}</p>
                        </div>
                    </div>
                </div> <!-- End receipt-content -->
            </div> <!-- End receipt-copy -->
            {% endfor %}
        </div> <!-- End receipt-container -->
    </div>
</body>
</html><|MERGE_RESOLUTION|>--- conflicted
+++ resolved
@@ -210,11 +210,7 @@
                             <span class="text-gray-600">Teléfono:</span> {{ repair.customer_phone }}
                         </div>
                         <div class="text-right">
-<<<<<<< HEAD
-                            <span class="text-gray-600">Fecha:</span> <span class="font-semibold">{{ repair.received_date.strftime('%Y-%m-%d %H:%M') }}</span>
-=======
                             <span class="text-gray-600">Date:</span> <span class="font-semibold">{{ repair.received_date | local_datetime('%Y-%m-%d %H:%M') }}</span>
->>>>>>> a8b6b9d0
                         </div>
                     </div>
 
