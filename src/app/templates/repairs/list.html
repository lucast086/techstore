{% extends "base.html" %}
{% block title %}{{ page_title }}{% endblock %}

{% block content %}
<div class="container mx-auto px-4 py-8">
    <!-- Header -->
    <div class="mb-6 flex justify-between items-center">
        <h1 class="text-3xl font-bold text-gray-900">Reparaciones</h1>
        <a href="/repairs/new" class="bg-primary-600 hover:bg-primary-700 text-white font-medium py-2 px-4 rounded-lg inline-flex items-center">
            <svg class="w-5 h-5 mr-2" fill="none" stroke="currentColor" viewBox="0 0 24 24">
                <path stroke-linecap="round" stroke-linejoin="round" stroke-width="2" d="M12 4v16m8-8H4"></path>
            </svg>
            Nuevo Reparación
        </a>
    </div>

    <!-- Buscar and Filters -->
    <div class="bg-white rounded-lg shadow-md p-6 mb-6">
        <form method="get" action="/repairs" class="space-y-4">
            <div class="grid grid-cols-1 md:grid-cols-3 gap-4">
                <!-- Buscar -->
                <div class="md:col-span-2">
                    <label for="q" class="block text-sm font-medium text-gray-700 mb-1">Buscar</label>
                    <input type="text"
                           name="q"
                           id="q"
                           value="{{ search_query or '' }}"
                           placeholder="Buscar por número de reparación, nombre del cliente, dispositivo..."
                           class="w-full px-3 py-2 border border-gray-300 rounded-lg focus:ring-2 focus:ring-primary-500 focus:border-primary-500">
                </div>

                <!-- Estado Filter -->
                <div>
                    <label for="status" class="block text-sm font-medium text-gray-700 mb-1">Estado</label>
                    <select name="status"
                            id="status"
                            class="w-full px-3 py-2 border border-gray-300 rounded-lg focus:ring-2 focus:ring-primary-500 focus:border-primary-500">
                        <option value="">Todos los Estados</option>
                        {% for status in repair_statuses %}
                        <option value="{{ status }}" {% if status_filter == status %}selected{% endif %}>
                            {{ status.replace('_', ' ').title() }}
                        </option>
                        {% endfor %}
                    </select>
                </div>
            </div>

            <div class="flex justify-end space-x-2">
                <a href="/repairs" class="px-4 py-2 border border-gray-300 rounded-lg text-gray-700 hover:bg-gray-50">
                    Limpiar
                </a>
                <button type="submit" class="px-4 py-2 bg-primary-600 text-white rounded-lg hover:bg-primary-700">
                    Buscar
                </button>
            </div>
        </form>
    </div>

    <!-- Repairs List -->
    <div class="bg-white rounded-lg shadow-md overflow-hidden">
        {% if repairs %}
        <div class="overflow-x-auto">
            <table class="min-w-full divide-y divide-gray-200">
                <thead class="bg-gray-50">
                    <tr>
                        <th class="px-6 py-3 text-left text-xs font-medium text-gray-500 uppercase tracking-wider">
                            Reparación #
                        </th>
                        <th class="px-6 py-3 text-left text-xs font-medium text-gray-500 uppercase tracking-wider">
                            Cliente
                        </th>
                        <th class="px-6 py-3 text-left text-xs font-medium text-gray-500 uppercase tracking-wider">
                            Dispositivo
                        </th>
                        <th class="px-6 py-3 text-left text-xs font-medium text-gray-500 uppercase tracking-wider">
                            Estado
                        </th>
                        <th class="px-6 py-3 text-left text-xs font-medium text-gray-500 uppercase tracking-wider">
                            Técnico
                        </th>
                        <th class="px-6 py-3 text-left text-xs font-medium text-gray-500 uppercase tracking-wider">
                            Recibido
                        </th>
                        <th class="px-6 py-3 text-right text-xs font-medium text-gray-500 uppercase tracking-wider">
                            Acciones
                        </th>
                    </tr>
                </thead>
                <tbody class="bg-white divide-y divide-gray-200">
                    {% for repair in repairs %}
                    <tr class="hover:bg-gray-50">
                        <td class="px-6 py-4 whitespace-nowrap">
                            <a href="/repairs/{{ repair.id }}" class="text-primary-600 hover:text-primary-700 font-medium">
                                {{ repair.repair_number }}
                            </a>
                            {% if repair.is_express %}
                            <span class="ml-2 px-2 py-1 text-xs font-medium bg-yellow-100 text-yellow-800 rounded-full">
                                Express Service
                            </span>
                            {% endif %}
                        </td>
                        <td class="px-6 py-4 whitespace-nowrap">
                            <div class="text-sm text-gray-900">{{ repair.customer_name }}</div>
                        </td>
                        <td class="px-6 py-4 whitespace-nowrap">
                            <div class="text-sm text-gray-900">{{ repair.device_brand }} {{ repair.device_model or '' }}</div>
                            <div class="text-xs text-gray-500">{{ repair.device_type }}</div>
                        </td>
                        <td class="px-6 py-4 whitespace-nowrap">
                            {% set status_colors = {
                                'received': 'bg-gray-100 text-gray-800',
                                'diagnosing': 'bg-blue-100 text-blue-800',
                                'approved': 'bg-green-100 text-green-800',
                                'repairing': 'bg-yellow-100 text-yellow-800',
                                'testing': 'bg-purple-100 text-purple-800',
                                'ready': 'bg-green-100 text-green-800',
                                'delivered': 'bg-gray-100 text-gray-800',
                                'cancelled': 'bg-red-100 text-red-800'
                            } %}
                            <span class="px-3 py-1 text-xs font-medium rounded-full {{ status_colors.get(repair.status, 'bg-gray-100 text-gray-800') }}">
                                {{ repair.status.replace('_', ' ').title() }}
                            </span>
                        </td>
                        <td class="px-6 py-4 whitespace-nowrap text-sm text-gray-900">
                            {{ repair.technician_name or '-' }}
                        </td>
                        <td class="px-6 py-4 whitespace-nowrap text-sm text-gray-900">
                            {{ repair.received_date | local_date }}
                            {% if repair.estimated_completion %}
                            <div class="text-xs text-gray-500">
<<<<<<< HEAD
                                Vencimiento: {{ repair.estimated_completion.strftime('%Y-%m-%d') }}
=======
                                Due: {{ repair.estimated_completion | local_date }}
>>>>>>> a8b6b9d0
                            </div>
                            {% endif %}
                        </td>
                        <td class="px-6 py-4 whitespace-nowrap text-right text-sm font-medium">
                            <a href="/repairs/{{ repair.id }}" class="text-primary-600 hover:text-primary-700">Ver</a>
                        </td>
                    </tr>
                    {% endfor %}
                </tbody>
            </table>
        </div>

        <!-- Pagination -->
        {% if total_pages > 1 %}
        <div class="bg-gray-50 px-6 py-3 flex items-center justify-between">
            <div class="text-sm text-gray-700">
                Mostrando {{ ((page - 1) * page_size) + 1 }} a {{ page * page_size if page * page_size < total else total }} de {{ total }} reparaciones
            </div>
            <div class="flex space-x-2">
                {% if page > 1 %}
                <a href="?page={{ page - 1 }}{% if search_query %}&q={{ search_query }}{% endif %}{% if status_filter %}&status={{ status_filter }}{% endif %}"
                   class="px-3 py-1 border border-gray-300 rounded text-sm text-gray-700 hover:bg-gray-100">
                    Anterior
                </a>
                {% endif %}

                {% for p in range(1, total_pages + 1) %}
                    {% if p == page %}
                    <span class="px-3 py-1 bg-primary-600 text-white rounded text-sm">{{ p }}</span>
                    {% elif p <= 3 or p > total_pages - 3 or (p >= page - 1 and p <= page + 1) %}
                    <a href="?page={{ p }}{% if search_query %}&q={{ search_query }}{% endif %}{% if status_filter %}&status={{ status_filter }}{% endif %}"
                       class="px-3 py-1 border border-gray-300 rounded text-sm text-gray-700 hover:bg-gray-100">
                        {{ p }}
                    </a>
                    {% elif p == 4 or p == total_pages - 3 %}
                    <span class="px-2">...</span>
                    {% endif %}
                {% endfor %}

                {% if page < total_pages %}
                <a href="?page={{ page + 1 }}{% if search_query %}&q={{ search_query }}{% endif %}{% if status_filter %}&status={{ status_filter }}{% endif %}"
                   class="px-3 py-1 border border-gray-300 rounded text-sm text-gray-700 hover:bg-gray-100">
                    Siguiente
                </a>
                {% endif %}
            </div>
        </div>
        {% endif %}
        {% else %}
        <div class="text-center py-12">
            <svg class="mx-auto h-12 w-12 text-gray-400" fill="none" stroke="currentColor" viewBox="0 0 24 24">
                <path stroke-linecap="round" stroke-linejoin="round" stroke-width="2" d="M9 13h6m-3-3v6m5 5H7a2 2 0 01-2-2V7a2 2 0 012-2h5.586a1 1 0 01.707.293l5.414 5.414a1 1 0 01.293.707V19a2 2 0 01-2 2z"></path>
            </svg>
            <p class="mt-2 text-sm text-gray-600">No se encontraron reparaciones</p>
            {% if search_query or status_filter %}
            <p class="mt-1 text-sm text-gray-500">Intenta ajustar tus criterios de búsqueda</p>
            {% endif %}
        </div>
        {% endif %}
    </div>
</div>
{% endblock %}<|MERGE_RESOLUTION|>--- conflicted
+++ resolved
@@ -128,11 +128,7 @@
                             {{ repair.received_date | local_date }}
                             {% if repair.estimated_completion %}
                             <div class="text-xs text-gray-500">
-<<<<<<< HEAD
-                                Vencimiento: {{ repair.estimated_completion.strftime('%Y-%m-%d') }}
-=======
                                 Due: {{ repair.estimated_completion | local_date }}
->>>>>>> a8b6b9d0
                             </div>
                             {% endif %}
                         </td>
