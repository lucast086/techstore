--- conflicted
+++ resolved
@@ -1,10 +1,6 @@
 {% extends "base.html" %}
 
-<<<<<<< HEAD
-{% block title %} Cierre de Caja {{ closing.closing_date.strftime('%Y-%m-%d') }} - TechStore{% endblock %}
-=======
 {% block title %}Cash Closing {{ closing.closing_date | local_date }} - TechStore SaaS{% endblock %}
->>>>>>> a8b6b9d0
 
 {% block content %}
 <div class="max-w-4xl mx-auto px-4 sm:px-6 lg:px-8 py-6">
@@ -18,13 +14,8 @@
           </svg>
         </a>
         <div>
-<<<<<<< HEAD
-          <h1 class="text-2xl font-bold text-gray-900">Cierre de Caja</h1>
-          <p class="text-gray-600">{{ closing.closing_date.strftime('%B %d, %Y') }}</p>
-=======
           <h1 class="text-2xl font-bold text-gray-900">Cash Closing</h1>
           <p class="text-gray-600">{{ closing.closing_date | local_date('%d de %B de %Y') }}</p>
->>>>>>> a8b6b9d0
         </div>
       </div>
 
@@ -163,24 +154,14 @@
       <div class="space-y-4">
         <!-- Date & Time -->
         <div>
-<<<<<<< HEAD
-          <dt class="text-sm font-medium text-gray-500">Fecha de Cierre:</dt>
-          <dd class="mt-1 text-sm text-gray-900">{{ closing.closing_date.strftime('%A, %B %d, %Y') }}</dd>
-=======
           <dt class="text-sm font-medium text-gray-500">Closing Date</dt>
           <dd class="mt-1 text-sm text-gray-900">{{ closing.closing_date | local_date('%d/%m/%Y') }}</dd>
->>>>>>> a8b6b9d0
         </div>
 
         {% if closing.opened_at %}
         <div>
-<<<<<<< HEAD
-          <dt class="text-sm font-medium text-gray-500">Apertura:</dt>
-          <dd class="mt-1 text-sm text-gray-900">{{ closing.opened_at.strftime('%I:%M %p') }}</dd>
-=======
           <dt class="text-sm font-medium text-gray-500">Opened At</dt>
           <dd class="mt-1 text-sm text-gray-900">{{ closing.opened_at | local_time('%H:%M') }}</dd>
->>>>>>> a8b6b9d0
         </div>
 
         {% if closing.opener %}
@@ -192,13 +173,8 @@
         {% endif %}
 
         <div>
-<<<<<<< HEAD
-          <dt class="text-sm font-medium text-gray-500">Cerrado:</dt>
-          <dd class="mt-1 text-sm text-gray-900">{{ closing.closed_at.strftime('%I:%M %p') }}</dd>
-=======
           <dt class="text-sm font-medium text-gray-500">Closed At</dt>
           <dd class="mt-1 text-sm text-gray-900">{{ closing.closed_at | local_time('%H:%M') }}</dd>
->>>>>>> a8b6b9d0
         </div>
 
         <!-- Closed By -->
