--- conflicted
+++ resolved
@@ -17,11 +17,7 @@
           Registro de Caja Apertura Exitosamente
         </h3>
         <div class="mt-2 text-sm text-green-700">
-<<<<<<< HEAD
-          <p>El registro de caja ha sido abierto para {{ opening.closing_date.strftime('%B %d, %Y') }}</p>
-=======
           <p>The cash register has been opened for {{ opening.closing_date | local_date('%B %d, %Y') }}</p>
->>>>>>> a8b6b9d0
         </div>
       </div>
     </div>
@@ -33,13 +29,8 @@
 
     <div class="space-y-3">
       <div class="flex justify-between items-center py-2 border-b border-gray-100">
-<<<<<<< HEAD
-        <span class="text-sm font-medium text-gray-600">Hora de Apertura:</span>
-        <span class="text-sm text-gray-900">{{ opening.opened_at.strftime('%I:%M %p') if opening.opened_at else 'Now' }}</span>
-=======
         <span class="text-sm font-medium text-gray-600">Opening Time:</span>
         <span class="text-sm text-gray-900">{{ opening.opened_at | local_time('%I:%M %p') if opening.opened_at else 'Now' }}</span>
->>>>>>> a8b6b9d0
       </div>
 
       <div class="flex justify-between items-center py-2 border-b border-gray-100">
