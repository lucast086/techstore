{% extends "base.html" %}

{% block title %}Nuevo Cierre de Caja - TechStore SaaS{% endblock %}

{% block content %}
<div class="max-w-4xl mx-auto px-4 sm:px-6 lg:px-8 py-6">
  <!-- Header -->
  <div class="mb-6">
    <div class="flex items-center mb-4">
      <a href="/cash-closings" class="text-gray-600 hover:text-gray-900 mr-4">
        <svg class="w-5 h-5" fill="none" stroke="currentColor" viewBox="0 0 24 24">
          <path stroke-linecap="round" stroke-linejoin="round" stroke-width="2" d="M15 19l-7-7 7-7"/>
        </svg>
      </a>
      <div>
<<<<<<< HEAD
        <h1 class="text-2xl font-bold text-gray-900">Nuevo Cierre de Caja</h1>
        <p class="text-gray-600">Cerrar registro de caja para {{ closing_date.strftime('%B %d, %Y') }}</p>
=======
        <h1 class="text-2xl font-bold text-gray-900">New Cash Closing</h1>
        <p class="text-gray-600">Close cash register for {{ closing_date | local_date('%B %d, %Y') }}</p>
>>>>>>> a8b6b9d0
      </div>
    </div>
  </div>

  <!-- Validation: Check if register is open -->
  {% if not status_info.is_open %}
  <div class="bg-red-100 border border-red-400 text-red-700 px-4 py-3 rounded mb-6">
    <div class="flex items-start">
      <svg class="w-5 h-5 mr-2 mt-0.5" fill="currentColor" viewBox="0 0 20 20">
        <path fill-rule="evenodd" d="M10 18a8 8 0 100-16 8 8 0 000 16zM8.707 7.293a1 1 0 00-1.414 1.414L8.586 10l-1.293 1.293a1 1 0 101.414 1.414L10 11.414l1.293 1.293a1 1 0 001.414-1.414L11.414 10l1.293-1.293a1 1 0 00-1.414-1.414L10 8.586 8.707 7.293z" clip-rule="evenodd"/>
      </svg>
      <div>
        <p class="font-semibold">Cash Register Not Open</p>
        <p class="text-sm mt-1">The cash register for {{ closing_date | local_date('%B %d, %Y') }} was never opened. You must open the cash register before you can close it.</p>
        <a href="/cash-closings/open" class="inline-block mt-2 text-sm font-medium text-red-800 underline hover:text-red-900">
          Open Cash Register Now →
        </a>
      </div>
    </div>
  </div>
  {% endif %}

  <!-- Error Display -->
  {% if error %}
  <div class="bg-red-100 border border-red-400 text-red-700 px-4 py-3 rounded mb-6">
    {{ error }}
  </div>
  {% endif %}

  <div class="grid grid-cols-1 lg:grid-cols-2 gap-6">
    <!-- Daily Summary -->
    <div class="bg-white rounded-lg shadow-sm border border-gray-200 p-6">
      <h2 class="text-lg font-semibold text-gray-900 mb-4">Resumen Diario</h2>

      <div class="space-y-4">
        <!-- Sales Summary -->
        <div class="flex justify-between items-center p-3 bg-green-50 rounded-lg">
          <div>
            <div class="text-sm text-gray-600">Total de Ventas</div>
            <div class="text-lg font-semibold text-green-700">
              ${{ "{:.2f}".format(status_info.daily_summary.total_sales) }}
            </div>
          </div>
          <div class="text-right">
            <div class="text-sm text-gray-600">Transacciones</div>
            <div class="text-lg font-semibold text-gray-900">
              {{ status_info.daily_summary.sales_count }}
            </div>
          </div>
        </div>

        <!-- Expenses Summary -->
        <div class="flex justify-between items-center p-3 bg-red-50 rounded-lg">
          <div>
            <div class="text-sm text-gray-600">Total de Gastos</div>
            <div class="text-lg font-semibold text-red-700">
              ${{ "{:.2f}".format(status_info.daily_summary.total_expenses) }}
            </div>
          </div>
          <div class="text-right">
            <div class="text-sm text-gray-600">Items de Gastos</div>
            <div class="text-lg font-semibold text-gray-900">
              {{ status_info.daily_summary.expenses_count }}
            </div>
          </div>
        </div>

        <!-- Saldo de Apertura -->
        <div class="flex justify-between items-center p-3 bg-blue-50 rounded-lg">
          <div>
            <div class="text-sm text-gray-600">Saldo de Apertura</div>
            <div class="text-lg font-semibold text-blue-700">
              ${{ "{:.2f}".format(status_info.opening_balance) }}
            </div>
          </div>
          <div class="text-right">
            <div class="text-sm text-gray-600">Configurado al Apertura</div>
          </div>
        </div>

        <!-- Payment Method Breakdown -->
        {% if status_info.daily_summary.sales_count > 0 %}
        <div class="mt-4 p-3 bg-gray-50 rounded-lg">
          <div class="text-sm font-medium text-gray-700 mb-2">Desglose de Ventas por Método:</div>
          <div class="grid grid-cols-2 gap-2 text-xs">
            <div class="flex justify-between">
              <span class="text-gray-600">Efectivo:</span>
              <span class="font-semibold">${{ "{:.2f}".format(status_info.daily_summary.sales_cash) }}</span>
            </div>
            <div class="flex justify-between">
              <span class="text-gray-600">Cuenta C.:</span>
              <span class="font-semibold">${{ "{:.2f}".format(status_info.daily_summary.sales_credit) }}</span>
            </div>
            <div class="flex justify-between">
              <span class="text-gray-600">Transferencia:</span>
              <span class="font-semibold">${{ "{:.2f}".format(status_info.daily_summary.sales_transfer) }}</span>
            </div>
            <div class="flex justify-between">
              <span class="text-gray-600">Tarjeta:</span>
              <span class="font-semibold">${{ "{:.2f}".format(status_info.daily_summary.sales_mixed) }}</span>
            </div>
          </div>
        </div>
        {% endif %}

        {% if status_info.daily_summary.expenses_count > 0 %}
        <div class="mt-4 p-3 bg-gray-50 rounded-lg">
          <div class="text-sm font-medium text-gray-700 mb-2">Desglose de Gastos por Método:</div>
          <div class="grid grid-cols-2 gap-2 text-xs">
            <div class="flex justify-between">
              <span class="text-gray-600">Efectivo:</span>
              <span class="font-semibold">${{ "{:.2f}".format(status_info.daily_summary.expenses_cash) }}</span>
            </div>
            <div class="flex justify-between">
              <span class="text-gray-600">Transferencia:</span>
              <span class="font-semibold">${{ "{:.2f}".format(status_info.daily_summary.expenses_transfer) }}</span>
            </div>
            <div class="flex justify-between">
              <span class="text-gray-600">Tarjeta:</span>
              <span class="font-semibold">${{ "{:.2f}".format(status_info.daily_summary.expenses_card) }}</span>
            </div>
          </div>
        </div>
        {% endif %}

        {% if status_info.daily_summary.debt_payments_total > 0 %}
        <div class="mt-4 p-3 bg-blue-50 rounded-lg">
          <div class="text-sm font-medium text-blue-700 mb-2">Pagos de Cuentas Corrientes:</div>
          <div class="grid grid-cols-2 gap-2 text-xs">
            <div class="flex justify-between">
              <span class="text-gray-600">Efectivo:</span>
              <span class="font-semibold">${{ "{:.2f}".format(status_info.daily_summary.debt_payments_cash) }}</span>
            </div>
            <div class="flex justify-between">
              <span class="text-gray-600">Transferencia:</span>
              <span class="font-semibold">${{ "{:.2f}".format(status_info.daily_summary.debt_payments_transfer) }}</span>
            </div>
            <div class="flex justify-between">
              <span class="text-gray-600">Tarjeta:</span>
              <span class="font-semibold">${{ "{:.2f}".format(status_info.daily_summary.debt_payments_card) }}</span>
            </div>
            <div class="flex justify-between col-span-2 pt-2 border-t border-blue-200">
              <span class="text-gray-700 font-medium">Total Pagos Deudas:</span>
              <span class="font-bold text-blue-700">${{ "{:.2f}".format(status_info.daily_summary.debt_payments_total) }}</span>
            </div>
          </div>
        </div>
        {% endif %}

        <!-- Efectivo Esperado -->
        <div class="pt-3 border-t border-gray-200">
          <div class="flex justify-between items-center">
            <span class="text-sm font-medium text-gray-900">Efectivo Esperado:</span>
            <span class="text-lg font-bold text-gray-900" id="expected-cash">
              ${{ "{:.2f}".format(status_info.opening_balance + status_info.daily_summary.sales_cash + status_info.daily_summary.debt_payments_cash - status_info.daily_summary.expenses_cash) }}
            </span>
          </div>
          <p class="text-xs text-gray-500 mt-1">Apertura + Ventas Efectivo + Pagos Deudas Efectivo - Gastos Efectivo</p>
        </div>
      </div>
    </div>

    <!-- Closing Form -->
    <div class="bg-white rounded-lg shadow-sm border border-gray-200 p-6">
      <h2 class="text-lg font-semibold text-gray-900 mb-4">Formulario de Cierre de Caja</h2>

      {% if status_info.is_open %}
      <form action="/cash-closings/" method="post" class="space-y-4">
        <!-- Hidden closing date -->
        <input type="hidden" name="closing_date" value="{{ closing_date.isoformat() }}">

        <!-- Saldo de Apertura (Hidden - already set when opening cash) -->
        <input type="hidden" name="opening_balance" id="opening_balance" value="{{ status_info.opening_balance }}">

        <!-- Efectivo Real Count -->
        <div>
          <label for="cash_count" class="block text-sm font-medium text-gray-700 mb-1">
            Efectivo Real <span class="text-red-500">*</span>
          </label>
          <div class="relative">
            <div class="absolute inset-y-0 left-0 pl-3 flex items-center pointer-events-none">
              <span class="text-gray-500 sm:text-sm">$</span>
            </div>
            <input type="number"
                   step="0.01"
                   name="cash_count"
                   id="cash_count"
                   value="{{ cash_count or '' }}"
                   class="block w-full pl-7 pr-3 py-2 border border-gray-300 rounded-md focus:ring-blue-500 focus:border-blue-500"
                   hx-get="/cash-closings/htmx/cash-calculation"
                   hx-include="[name='opening_balance'], [name='cash_count']"
                   hx-target="#cash-calculation"
                   hx-trigger="input changed delay:500ms"
                   hx-vals='{"sales_total": {{ status_info.daily_summary.total_sales }}, "expenses_total": {{ status_info.daily_summary.total_expenses }}}'
                   required>
          </div>
          <p class="text-xs text-gray-500 mt-1">Cuenta todo el efectivo en el registro</p>
        </div>

        <!-- Cash Calculation Display -->
        <div id="cash-calculation" class="mt-4">
          <!-- Will be populated by HTMX -->
        </div>

        <!-- Notes -->
        <div>
          <label for="notes" class="block text-sm font-medium text-gray-700 mb-1">
            Notas (Opcional)
          </label>
          <textarea name="notes"
                    id="notes"
                    rows="3"
                    class="block w-full px-3 py-2 border border-gray-300 rounded-md focus:ring-blue-500 focus:border-blue-500"
                    placeholder="Cualquier observación o nota sobre el cierre...">{{ notes or '' }}</textarea>
        </div>

        <!-- Enviar Button -->
        <div class="pt-4">
          <button type="submit"
                  class="w-full bg-blue-600 hover:bg-blue-700 text-white font-medium py-2 px-4 rounded-lg transition-colors">
            Crear Cierre de Caja (Borrador)
          </button>
          <p class="text-xs text-gray-500 mt-2 text-center">
            Puede revisar y finalizar el cierre después de su creación
          </p>
        </div>
      </form>
      {% else %}
      <!-- Form disabled message when register not open -->
      <div class="text-center py-8">
        <svg class="mx-auto h-12 w-12 text-gray-400 mb-4" fill="none" stroke="currentColor" viewBox="0 0 24 24">
          <path stroke-linecap="round" stroke-linejoin="round" stroke-width="2" d="M12 15v2m-6 4h12a2 2 0 002-2v-6a2 2 0 00-2-2H6a2 2 0 00-2 2v6a2 2 0 002 2zm10-10V7a4 4 0 00-8 0v4h8z"/>
        </svg>
        <h3 class="text-lg font-medium text-gray-900 mb-2">Form Disabled</h3>
        <p class="text-sm text-gray-600 mb-4">You must open the cash register before you can close it.</p>
        <a href="/cash-closings/open" class="inline-flex items-center px-4 py-2 bg-blue-600 hover:bg-blue-700 text-white font-medium rounded-lg transition-colors">
          <svg class="w-5 h-5 mr-2" fill="none" stroke="currentColor" viewBox="0 0 24 24">
            <path stroke-linecap="round" stroke-linejoin="round" stroke-width="2" d="M9 12l2 2 4-4m6 2a9 9 0 11-18 0 9 9 0 0118 0z"/>
          </svg>
          Open Cash Register
        </a>
      </div>
      {% endif %}
    </div>
  </div>
</div>

<script>
// Auto-calculate cash difference on page load if cash_count is provided
document.addEventListener('DOMContentLoaded', function() {
  const cashCountInput = document.getElementById('cash_count');
  if (cashCountInput.value) {
    cashCountInput.dispatchEvent(new Event('input'));
  }
});
</script>
{% endblock %}<|MERGE_RESOLUTION|>--- conflicted
+++ resolved
@@ -13,13 +13,8 @@
         </svg>
       </a>
       <div>
-<<<<<<< HEAD
-        <h1 class="text-2xl font-bold text-gray-900">Nuevo Cierre de Caja</h1>
-        <p class="text-gray-600">Cerrar registro de caja para {{ closing_date.strftime('%B %d, %Y') }}</p>
-=======
         <h1 class="text-2xl font-bold text-gray-900">New Cash Closing</h1>
         <p class="text-gray-600">Close cash register for {{ closing_date | local_date('%B %d, %Y') }}</p>
->>>>>>> a8b6b9d0
       </div>
     </div>
   </div>
