--- conflicted
+++ resolved
@@ -16,11 +16,7 @@
         <div class="ml-3">
           <h1 class="text-lg font-medium text-green-800">Cierre de Caja Creado Exitosamente</h1>
           <p class="mt-1 text-sm text-green-700">
-<<<<<<< HEAD
-            Tu cierre de caja para {{ closing.closing_date.strftime('%B %d, %Y') }} ha sido creado.
-=======
             Your cash closing for {{ closing.closing_date | local_date('%B %d, %Y') }} has been created.
->>>>>>> a8b6b9d0
           </p>
         </div>
       </div>
