--- conflicted
+++ resolved
@@ -231,13 +231,8 @@
                     <div class="info-label">Número de Nota</div>
                     <div class="info-value">{{ sale.invoice_number }}</div>
 
-<<<<<<< HEAD
-                    <div class="info-label">Fecha</div>
-                    <div class="info-value">{{ sale.sale_date.strftime('%Y-%m-%d %H:%M') }}</div>
-=======
                     <div class="info-label">Date</div>
                     <div class="info-value">{{ sale.sale_date | local_datetime }}</div>
->>>>>>> a8b6b9d0
 
                     <div class="info-label">Cajero</div>
                     <div class="info-value">{{ sale.user.full_name }}</div>
