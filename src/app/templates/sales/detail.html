--- conflicted
+++ resolved
@@ -58,13 +58,8 @@
               <p class="mt-1 text-gray-900">{{ sale.invoice_number }}</p>
             </div>
             <div>
-<<<<<<< HEAD
-              <p class="text-sm font-medium text-gray-500">Fecha</p>
-              <p class="mt-1 text-gray-900">{{ sale.sale_date.strftime('%Y-%m-%d %H:%M') }}</p>
-=======
               <p class="text-sm font-medium text-gray-500">Date</p>
               <p class="mt-1 text-gray-900">{{ sale.sale_date | local_datetime }}</p>
->>>>>>> a8b6b9d0
             </div>
             <div>
               <p class="text-sm font-medium text-gray-500">Cliente:</p>
