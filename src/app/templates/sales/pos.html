--- conflicted
+++ resolved
@@ -622,26 +622,6 @@
     }
   }
 
-<<<<<<< HEAD
-  function updateItemPrice(productId, newPrice) {
-    // Convert productId to match the type in cart (could be string or number)
-    const item = cart.find((item) => String(item.productId) === String(productId));
-    if (item) {
-      const price = parseFloat(newPrice);
-      if (!isNaN(price) && price >= 0) {
-        // Guardar el precio original si no lo hemos hecho ya
-        if (!item.originalPrice) {
-          item.originalPrice = item.price;
-        }
-        item.price = price;
-        // Marcar si es un precio personalizado (diferente al original)
-        item.isCustomPrice = (Math.abs(price - item.originalPrice) > 0.001);
-        updateCartDisplay();
-      } else {
-        alert('El precio debe ser mayor o igual a 0');
-        document.getElementById(`price-${productId}`).value = item.price.toFixed(2);
-      }
-=======
   function updatePrice(productId, newPrice) {
     const item = cart.find((item) => item.productId === productId);
     if (item) {
@@ -660,7 +640,6 @@
       item.price = price;
       console.log('Cart after price update:', cart);
       updateCartDisplay();
->>>>>>> a8b6b9d0
     }
   }
 
@@ -714,29 +693,17 @@
                     >
                 </td>
                 <td class="text-center">
-<<<<<<< HEAD
-                    <div class="relative inline-block">
-=======
                     <div class="flex items-center justify-center gap-1">
                         <span class="text-gray-500">$</span>
->>>>>>> a8b6b9d0
                         <input
                             type="number"
                             id="price-${item.productId}"
                             value="${item.price.toFixed(2)}"
                             min="0"
                             step="0.01"
-<<<<<<< HEAD
-                            class="w-20 px-2 py-1 text-center border ${item.isCustomPrice ? 'border-yellow-500 bg-yellow-50' : 'border-gray-300'} rounded"
-                            onchange="updateItemPrice('${item.productId}', this.value)"
-                            title="${item.isCustomPrice ? 'Precio personalizado (Original: $' + item.originalPrice.toFixed(2) + ')' : 'Haz clic para editar el precio'}"
-                        >
-                        ${item.isCustomPrice ? '<span class="absolute -top-2 -right-2 bg-yellow-500 text-white text-xs rounded-full w-4 h-4 flex items-center justify-center" title="Precio personalizado">✎</span>' : ''}
-=======
                             class="w-20 px-2 py-1 text-center border border-gray-300 rounded"
                             onchange="updatePrice(${item.productId}, this.value)"
                         >
->>>>>>> a8b6b9d0
                     </div>
                 </td>
                 <td class="text-right">$${(item.price * item.quantity).toFixed(
