--- conflicted
+++ resolved
@@ -112,16 +112,11 @@
         )
 
     def get_daily_summary(self, db: Session, *, target_date: date) -> DailySummary:
-<<<<<<< HEAD
-        """Aggregate sales and expenses for a date with payment method breakdown."""
-        # Get sales summary for the date
-=======
         """Aggregate sales and expenses for a date."""
         # Convert local date to UTC range for querying
         utc_start, utc_end = local_date_to_utc_range(target_date)
 
         # Get sales summary for the date (sale_date is stored in UTC)
->>>>>>> a8b6b9d0
         sales_result = (
             db.query(
                 func.coalesce(func.sum(Sale.total_amount), 0).label("total_sales"),
@@ -133,161 +128,6 @@
             .first()
         )
 
-<<<<<<< HEAD
-        # Get payments by method for accurate cash calculation
-        # This gets the actual amount paid, not the total sale amount
-        from app.models.payment import Payment, PaymentType
-
-        # Get ALL payments for the date, including:
-        # 1. Payments associated with sales (Payment.sale_id is not null)
-        # 2. Payments for customer accounts/debt (Payment.sale_id is null)
-        # We use created_at for payments without sales, and sale_date for payments with sales
-
-        # First, get payments associated with sales for this date
-        sale_payments = (
-            db.query(Payment.payment_method, func.sum(Payment.amount).label("amount"))
-            .join(Sale, Payment.sale_id == Sale.id)
-            .filter(func.date(Sale.sale_date) == target_date)
-            .filter(Sale.is_voided == False)  # noqa: E712
-            .filter(Payment.voided == False)  # noqa: E712
-            .group_by(Payment.payment_method)
-            .all()
-        )
-
-        # Then, get account payments (includes debt payments and payments for OLD sales)
-        # This includes:
-        # 1. Payments without sale_id (general account payments)
-        # 2. Payments for sales from PREVIOUS days (debt collection)
-
-        account_payments = (
-            db.query(Payment.payment_method, func.sum(Payment.amount).label("amount"))
-            .outerjoin(
-                Sale, Payment.sale_id == Sale.id
-            )  # LEFT JOIN to include payments without sale
-            .filter(func.date(Payment.created_at) == target_date)  # Payment made TODAY
-            .filter(Payment.voided == False)  # noqa: E712
-            # Exclude refunds from cash calculations
-            .filter(Payment.payment_type != PaymentType.refund)
-            .filter(
-                or_(
-                    Payment.sale_id == None,  # noqa: E711 - Payments without sale
-                    func.date(Sale.sale_date)
-                    < target_date,  # Payments for sales from PREVIOUS days
-                )
-            )
-            .group_by(Payment.payment_method)
-            .all()
-        )
-
-        # DON'T combine - keep sale payments separate from debt payments
-        payments_by_method = (
-            sale_payments  # Only sales-related payments for sales totals
-        )
-
-        # Get walk-in sales (no customer, paid in full)
-        walkin_sales = (
-            db.query(Sale.payment_method, func.sum(Sale.total_amount).label("amount"))
-            .filter(func.date(Sale.sale_date) == target_date)
-            .filter(Sale.is_voided == False)  # noqa: E712
-            .filter(Sale.customer_id == None)  # noqa: E711
-            .filter(Sale.payment_status == "paid")
-            .group_by(Sale.payment_method)
-            .all()
-        )
-
-        sales_cash = Decimal("0.00")
-        sales_credit = Decimal("0.00")
-        sales_transfer = Decimal("0.00")
-        sales_card = Decimal("0.00")  # Separate card payments
-
-        # Consolidate payment methods from both sale and account payments
-        payment_totals = {}
-        for row in payments_by_method:
-            method = row.payment_method
-            amount = row.amount or Decimal("0.00")
-            if method in payment_totals:
-                payment_totals[method] += amount
-            else:
-                payment_totals[method] = amount
-
-        # Calculate actual payments received by method
-        for method, amount in payment_totals.items():
-            if method == "cash":
-                sales_cash += amount
-            elif method == "transfer":
-                sales_transfer += amount
-            elif method == "card":
-                sales_card += amount
-            elif method == "account_credit":
-                # Account credit used as payment
-                sales_credit += amount
-            elif method == "mixed":
-                # Mixed payments should now be handled as separate payment records
-                # This case should not occur with the new implementation
-                # But keeping for backward compatibility with old data
-                # Distribute to cash as fallback
-                sales_cash += amount
-
-        # Add walk-in sales (these are paid in full without Payment records)
-        for row in walkin_sales:
-            if row.payment_method == "cash":
-                sales_cash += row.amount or Decimal("0.00")
-            elif row.payment_method == "transfer":
-                sales_transfer += row.amount or Decimal("0.00")
-            elif row.payment_method == "card":
-                sales_card += row.amount or Decimal("0.00")
-            elif row.payment_method == "mixed":
-                # For walk-in mixed payments, we need to get the breakdown from the Sale record
-                # Get all walk-in mixed sales for this date to get the breakdown
-                walkin_mixed_sales = (
-                    db.query(Sale)
-                    .filter(func.date(Sale.sale_date) == target_date)
-                    .filter(Sale.is_voided == False)  # noqa: E712
-                    .filter(Sale.customer_id == None)  # noqa: E711
-                    .filter(Sale.payment_method == "mixed")
-                    .all()
-                )
-                for sale in walkin_mixed_sales:
-                    if sale.cash_amount:
-                        sales_cash += sale.cash_amount
-                    if sale.transfer_amount:
-                        sales_transfer += sale.transfer_amount
-                    if sale.card_amount:
-                        sales_card += sale.card_amount
-                    # Note: credit_amount for walk-in should be 0, but included for completeness
-                    if sale.credit_amount:
-                        sales_credit += sale.credit_amount
-
-        # Calculate credit sales (unpaid portion of TODAY'S sales only)
-        # Credit sales are the unpaid portions of sales made TODAY
-        # This should NOT include payments for old debts
-
-        # Get the total unpaid amount from today's sales
-        credit_sales_result = (
-            db.query(
-                func.coalesce(
-                    func.sum(
-                        Sale.total_amount
-                        - func.coalesce(
-                            db.query(func.sum(Payment.amount))
-                            .filter(Payment.sale_id == Sale.id)
-                            .filter(Payment.voided == False)  # noqa: E712
-                            .scalar_subquery(),
-                            0,
-                        )
-                    ),
-                    0,
-                ).label("credit_amount")
-            )
-            .filter(func.date(Sale.sale_date) == target_date)
-            .filter(Sale.is_voided == False)  # noqa: E712
-            .filter(Sale.customer_id != None)  # noqa: E711 - Only sales to registered customers can have credit
-            .first()
-        )
-
-        sales_credit = credit_sales_result.credit_amount or Decimal("0.00")
-
-=======
         # Get repair payments summary for the date (tracked separately, not as sales)
         from app.models.repair import Repair
 
@@ -302,7 +142,6 @@
             .first()
         )
 
->>>>>>> a8b6b9d0
         # Get expenses summary for the date
         expenses_result = (
             db.query(
@@ -364,21 +203,6 @@
             sales_count=sales_result.sales_count or 0,
             expenses_count=expenses_count,
             has_closing=has_closing,
-<<<<<<< HEAD
-            # Payment method breakdown
-            sales_cash=sales_cash,
-            sales_credit=sales_credit,
-            sales_transfer=sales_transfer,
-            sales_mixed=sales_card,  # Using sales_mixed field to store card payments
-            expenses_cash=expenses_cash,
-            expenses_transfer=expenses_transfer,
-            expenses_card=expenses_card,
-            # Debt payments (pagos de cuentas corrientes)
-            debt_payments_cash=debt_payments_cash,
-            debt_payments_transfer=debt_payments_transfer,
-            debt_payments_card=debt_payments_card,
-            debt_payments_total=debt_payments_total,
-=======
             # Repair info tracked separately for reporting
             repairs_delivered_count=repairs_delivered_result.repairs_count
             if repairs_delivered_result
@@ -386,7 +210,6 @@
             repairs_total=repairs_delivered_result.repairs_total
             if repairs_delivered_result
             else Decimal("0.00"),
->>>>>>> a8b6b9d0
         )
 
     def get_finalized_closings(
